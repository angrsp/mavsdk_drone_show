--- conflicted
+++ resolved
@@ -89,11 +89,7 @@
     grpc_port = GRPC_PORT_BASE + HW_ID if SIM_MODE else GRPC_PORT_BASE - 1
     udp_port = 14540 if not SIM_MODE else int(droneConfig['udp_port'])
 
-<<<<<<< HEAD
     logging.info(f"gRPC Port: {grpc_port}, UDP Port: {udp_port}")
-=======
-    logger.info(f"gRPC Port: {grpc_port}, UDP Port: {udp_port}")
->>>>>>> 2d6c729f
 
     mavsdk_server = start_mavsdk_server(grpc_port, udp_port)
     
@@ -129,11 +125,7 @@
     finally:
         is_running, pid = check_mavsdk_server_running(grpc_port)
         if is_running:
-<<<<<<< HEAD
             logging.info(f"Terminating MAVSDK server running on port {grpc_port}...")
-=======
-            logger.info(f"Terminating MAVSDK server running on port {grpc_port}...")
->>>>>>> 2d6c729f
             psutil.Process(pid).terminate()
             psutil.Process(pid).wait()
         logging.info("Action completed.")
@@ -143,76 +135,46 @@
         await drone.action.set_takeoff_altitude(float(altitude))
         await drone.action.arm()
         await drone.action.takeoff()
-<<<<<<< HEAD
-        logging.info("Takeoff successful.")
-    except Exception as e:
-        logging.error(f"Takeoff failed: {e}")
-=======
         logger.info("Takeoff successful.")
     except Exception as e:
         logger.error(f"Takeoff failed: {e}")
->>>>>>> 2d6c729f
 
 async def land(drone):
     try:
         await drone.action.hold()  # Switch to Hold mode
         await asyncio.sleep(1)  # Wait for a short period
         await drone.action.land()  # Then execute land command
-<<<<<<< HEAD
-        logging.info("Landing successful.")
-    except Exception as e:
-        logging.error(f"Landing failed: {e}")
-=======
         logger.info("Landing successful.")
     except Exception as e:
         logger.error(f"Landing failed: {e}")
->>>>>>> 2d6c729f
 
 async def hold(drone):
     try:
         await drone.action.hold()  # Switch to Hold mode
-<<<<<<< HEAD
-        logging.info("Hold position successful.")
-    except Exception as e:
-        logging.error(f"Hold failed: {e}")
-=======
         logger.info("Hold position successful.")
     except Exception as e:
         logger.error(f"Hold failed: {e}")
->>>>>>> 2d6c729f
 
 async def test(drone):
     try:
         await drone.action.arm()
         await asyncio.sleep(3)
         await drone.action.disarm()
-<<<<<<< HEAD
-        logging.info("Test action successful.")
-    except Exception as e:
-        logging.error(f"Test failed: {e}")
-=======
         logger.info("Test action successful.")
     except Exception as e:
         logger.error(f"Test failed: {e}")
->>>>>>> 2d6c729f
 
 async def reboot(drone):
     try:
         await drone.action.reboot()
-<<<<<<< HEAD
-        logging.info("Reboot successful.")
-    except Exception as e:
-        logging.error(f"Reboot failed: {e}")
-=======
         logger.info("Reboot successful.")
     except Exception as e:
         logger.error(f"Reboot failed: {e}")
->>>>>>> 2d6c729f
 
 if __name__ == "__main__":
     parser = argparse.ArgumentParser(description="Perform actions with drones.")
-    parser.add_argument('--action', type=str, required=True, help='Action to perform: takeoff, land, hold, test, reboot')
-    parser.add_argument('--altitude', type=float, default=10, help='Altitude for takeoff')
+    parser.add.argument('--action', type=str, required=True, help='Action to perform: takeoff, land, hold, test, reboot')
+    parser.add.argument('--altitude', type=float, default=10, help='Altitude for takeoff')
 
     args = parser.parse_args()
 
